package graphqlbackend

import (
	"context"
	"fmt"
	"os"
	"strconv"
	"strings"
	"sync"
	"time"

	"github.com/cockroachdb/errors"
	"github.com/graph-gophers/graphql-go"
	"github.com/graph-gophers/graphql-go/relay"
	"github.com/inconshreveable/log15"

	"github.com/sourcegraph/sourcegraph/cmd/frontend/backend"
	"github.com/sourcegraph/sourcegraph/cmd/frontend/graphqlbackend/graphqlutil"
	"github.com/sourcegraph/sourcegraph/internal/actor"
	"github.com/sourcegraph/sourcegraph/internal/api"
	"github.com/sourcegraph/sourcegraph/internal/conf"
	"github.com/sourcegraph/sourcegraph/internal/database"
	"github.com/sourcegraph/sourcegraph/internal/database/dbutil"
	"github.com/sourcegraph/sourcegraph/internal/env"
	"github.com/sourcegraph/sourcegraph/internal/repoupdater/protocol"
	"github.com/sourcegraph/sourcegraph/internal/types"
)

var extsvcConfigAllowEdits, _ = strconv.ParseBool(env.Get("EXTSVC_CONFIG_ALLOW_EDITS", "false", "When EXTSVC_CONFIG_FILE is in use, allow edits in the application to be made which will be overwritten on next process restart"))

type addExternalServiceArgs struct {
	Input addExternalServiceInput
}

type addExternalServiceInput struct {
	Kind        string
	DisplayName string
	Config      string
	Namespace   *graphql.ID
}

func (r *schemaResolver) AddExternalService(ctx context.Context, args *addExternalServiceArgs) (*externalServiceResolver, error) {
	if os.Getenv("EXTSVC_CONFIG_FILE") != "" && !extsvcConfigAllowEdits {
		return nil, errors.New("adding external service not allowed when using EXTSVC_CONFIG_FILE")
	}

	// 🚨 SECURITY: Only site admins may add external services if user mode is disabled.
	namespaceUserID := int32(0)
	namespaceOrgID := int32(0)
<<<<<<< HEAD
	isSiteAdmin := backend.CheckCurrentUserIsSiteAdmin(ctx, r.db) == nil
	allowUserExternalServices, err := database.Users(r.db).CurrentUserAllowedExternalServices(ctx)
	if err != nil {
		return nil, err
	}
=======
>>>>>>> d08c6035

	if args.Input.Namespace != nil {
		var err error
		switch relay.UnmarshalKind(*args.Input.Namespace) {
		case "User":
			err = relay.UnmarshalSpec(*args.Input.Namespace, &namespaceUserID)
		case "Org":
			err = relay.UnmarshalSpec(*args.Input.Namespace, &namespaceOrgID)
		default:
			err = errors.Errorf("invalid namespace %q", *args.Input.Namespace)
		}

		if err != nil {
			return nil, err
		}

<<<<<<< HEAD
		if namespaceUserID > 0 && namespaceUserID != actor.FromContext(ctx).UID {
			return nil, errors.New("the namespace is not the same as the authenticated user")
=======
		if namespaceUserID > 0 {
			allowUserExternalServices, err := database.Users(r.db).CurrentUserAllowedExternalServices(ctx)
			if err != nil {
				return nil, err
			}
			if allowUserExternalServices == conf.ExternalServiceModeDisabled {
				return nil, errors.New("allow users to add external services is not enabled")
			}
			if namespaceUserID != actor.FromContext(ctx).UID {
				return nil, errors.New("the namespace is not the same as the authenticated user")
			}
>>>>>>> d08c6035
		}
		if namespaceOrgID > 0 && backend.CheckOrgAccess(ctx, r.db, namespaceOrgID) != nil {
			return nil, errors.New("the authenticated user does not belong to the organization requested")
		}

	} else {
		if isSiteAdmin := backend.CheckCurrentUserIsSiteAdmin(ctx, r.db) == nil; !isSiteAdmin {
			return nil, backend.ErrMustBeSiteAdmin
		}
	}

	externalService := &types.ExternalService{
		Kind:        args.Input.Kind,
		DisplayName: args.Input.DisplayName,
		Config:      args.Input.Config,
	}
	if namespaceUserID > 0 {
		externalService.NamespaceUserID = namespaceUserID
	}
	if namespaceOrgID > 0 {
		externalService.NamespaceOrgID = namespaceOrgID
	}

	if err := database.ExternalServices(r.db).Create(ctx, conf.Get, externalService); err != nil {
		return nil, err
	}

	res := &externalServiceResolver{db: r.db, externalService: externalService}
	if err := syncExternalService(ctx, externalService, 5*time.Second, r.repoupdaterClient); err != nil {
		res.warning = fmt.Sprintf("External service created, but we encountered a problem while validating the external service: %s", err)
	}

	return res, nil
}

type updateExternalServiceArgs struct {
	Input updateExternalServiceInput
}

type updateExternalServiceInput struct {
	ID          graphql.ID
	DisplayName *string
	Config      *string
}

func (r *schemaResolver) UpdateExternalService(ctx context.Context, args *updateExternalServiceArgs) (*externalServiceResolver, error) {
	if os.Getenv("EXTSVC_CONFIG_FILE") != "" && !extsvcConfigAllowEdits {
		return nil, errors.New("updating external service not allowed when using EXTSVC_CONFIG_FILE")
	}

	id, err := unmarshalExternalServiceID(args.Input.ID)
	if err != nil {
		return nil, err
	}

	es, err := database.ExternalServices(r.db).GetByID(ctx, id)
	if err != nil {
		return nil, err
	}

	// 🚨 SECURITY: check access to external service
	if err := backend.CheckExternalServiceAccess(ctx, r.db, es.NamespaceUserID, es.NamespaceOrgID); err != nil {
		return nil, err
	}

	if args.Input.Config != nil && strings.TrimSpace(*args.Input.Config) == "" {
		return nil, errors.New("blank external service configuration is invalid (must be valid JSONC)")
	}

	ps := conf.Get().AuthProviders
	update := &database.ExternalServiceUpdate{
		DisplayName: args.Input.DisplayName,
		Config:      args.Input.Config,
	}
	if err := database.ExternalServices(r.db).Update(ctx, ps, id, update); err != nil {
		return nil, err
	}

	// Fetch from database again to get all fields with updated values.
	es, err = database.ExternalServices(r.db).GetByID(ctx, id)
	if err != nil {
		return nil, err
	}

	res := &externalServiceResolver{db: r.db, externalService: es}
	if err = syncExternalService(ctx, es, 5*time.Second, r.repoupdaterClient); err != nil {
		res.warning = fmt.Sprintf("External service updated, but we encountered a problem while validating the external service: %s", err)
	}

	return res, nil
}

// repoupdaterClient is an interface with only the methods required in syncExternalService. As a
// result instead of using the entire repoupdater client implementation, we use a thinner API which
// only needs the SyncExternalService method to be defined on the object.
type repoupdaterClient interface {
	SyncExternalService(ctx context.Context, svc api.ExternalService) (*protocol.ExternalServiceSyncResult, error)
}

// syncExternalService will eagerly trigger a repo-updater sync. It accepts a
// timeout as an argument which is recommended to be 5 seconds unless the caller
// has special requirements for it to be larger or smaller.
func syncExternalService(ctx context.Context, svc *types.ExternalService, timeout time.Duration, client repoupdaterClient) error {
	// Set a timeout to validate external service sync. It usually fails in
	// under 5s if there is a problem.
	ctx, cancel := context.WithTimeout(ctx, timeout)
	defer cancel()

	_, err := client.SyncExternalService(ctx, api.ExternalService{
		ID:              svc.ID,
		Kind:            svc.Kind,
		DisplayName:     svc.DisplayName,
		Config:          svc.Config,
		CreatedAt:       svc.CreatedAt,
		UpdatedAt:       svc.UpdatedAt,
		DeletedAt:       svc.DeletedAt,
		LastSyncAt:      svc.LastSyncAt,
		NextSyncAt:      svc.NextSyncAt,
		NamespaceUserID: svc.NamespaceUserID,
		NamespaceOrgID:  svc.NamespaceOrgID,
	})

	// If context error is anything but a deadline exceeded error, we do not want to propagate
	// it. But we definitely want to log the error as a warning.
	if ctx.Err() != nil && ctx.Err() != context.DeadlineExceeded {
		log15.Warn("syncExternalService: context error discarded", "err", ctx.Err())
		return nil
	}

	// err is either nil or contains an actual error from the API call. And we return it
	// nonetheless.
	return errors.Wrapf(err, "error in syncExternalService for service %q with ID %d", svc.Kind, svc.ID)
}

type deleteExternalServiceArgs struct {
	ExternalService graphql.ID
}

func (r *schemaResolver) DeleteExternalService(ctx context.Context, args *deleteExternalServiceArgs) (*EmptyResponse, error) {
	if os.Getenv("EXTSVC_CONFIG_FILE") != "" && !extsvcConfigAllowEdits {
		return nil, errors.New("deleting external service not allowed when using EXTSVC_CONFIG_FILE")
	}

	id, err := unmarshalExternalServiceID(args.ExternalService)
	if err != nil {
		return nil, err
	}

	es, err := database.ExternalServices(r.db).GetByID(ctx, id)
	if err != nil {
		return nil, err
	}

	// 🚨 SECURITY: check external service access
	if err := backend.CheckExternalServiceAccess(ctx, r.db, es.NamespaceUserID, es.NamespaceOrgID); err != nil {
		return nil, err
	}

	if err := database.ExternalServices(r.db).Delete(ctx, id); err != nil {
		return nil, err
	}
	now := time.Now()
	es.DeletedAt = now

	// The user doesn't care if triggering syncing failed when deleting a
	// service, so kick off in the background.
	go func() {
		if err := syncExternalService(context.Background(), es, 5*time.Second, r.repoupdaterClient); err != nil {
			log15.Warn("Performing final sync after external service deletion", "err", err)
		}
	}()

	return &EmptyResponse{}, nil
}

type ExternalServicesArgs struct {
	Namespace *graphql.ID
	graphqlutil.ConnectionArgs
	After *string
}

func (r *schemaResolver) ExternalServices(ctx context.Context, args *ExternalServicesArgs) (*externalServiceConnectionResolver, error) {
	var namespaceUserID int32
	var namespaceOrgID int32
	if args.Namespace != nil {
		var err error
		switch relay.UnmarshalKind(*args.Namespace) {
		case "User":
			err = relay.UnmarshalSpec(*args.Namespace, &namespaceUserID)
		case "Org":
			err = relay.UnmarshalSpec(*args.Namespace, &namespaceOrgID)
		default:
			err = errors.Errorf("invalid namespace %q", *args.Namespace)
		}

		if err != nil {
			return nil, err
		}
	}

	// return nil, errors.Errorf("This is the namespace %q %q %q", namespaceUserID, namespaceOrgID, anotherVar)

	if err := backend.CheckExternalServiceAccess(ctx, r.db, namespaceUserID, namespaceOrgID); err != nil {
		return nil, err
	}

	var afterID int64
	if args.After != nil {
		var err error
		afterID, err = unmarshalExternalServiceID(graphql.ID(*args.After))
		if err != nil {
			return nil, err
		}
	}

	opt := database.ExternalServicesListOptions{
		NamespaceUserID: namespaceUserID,
		NamespaceOrgID:  namespaceOrgID,
		AfterID:         afterID,
	}
	args.ConnectionArgs.Set(&opt.LimitOffset)
	return &externalServiceConnectionResolver{db: r.db, opt: opt}, nil
}

type externalServiceConnectionResolver struct {
	opt database.ExternalServicesListOptions

	// cache results because they are used by multiple fields
	once             sync.Once
	externalServices []*types.ExternalService
	err              error
	db               dbutil.DB
}

func (r *externalServiceConnectionResolver) compute(ctx context.Context) ([]*types.ExternalService, error) {
	r.once.Do(func() {
		r.externalServices, r.err = database.ExternalServices(r.db).List(ctx, r.opt)
	})
	return r.externalServices, r.err
}

func (r *externalServiceConnectionResolver) Nodes(ctx context.Context) ([]*externalServiceResolver, error) {
	externalServices, err := r.compute(ctx)
	if err != nil {
		return nil, err
	}
	resolvers := make([]*externalServiceResolver, 0, len(externalServices))
	for _, externalService := range externalServices {
		resolvers = append(resolvers, &externalServiceResolver{db: r.db, externalService: externalService})
	}
	return resolvers, nil
}

func (r *externalServiceConnectionResolver) TotalCount(ctx context.Context) (int32, error) {
	// Reset pagination cursor to get correct total count
	opt := r.opt
	opt.AfterID = 0
	count, err := database.ExternalServices(r.db).Count(ctx, opt)
	return int32(count), err
}

func (r *externalServiceConnectionResolver) PageInfo(ctx context.Context) (*graphqlutil.PageInfo, error) {
	externalServices, err := r.compute(ctx)
	if err != nil {
		return nil, err
	}

	// We would have had all results when no limit set
	if r.opt.LimitOffset == nil {
		return graphqlutil.HasNextPage(false), nil
	}

	// We got less results than limit, means we've had all results
	if len(externalServices) < r.opt.Limit {
		return graphqlutil.HasNextPage(false), nil
	}

	// In case the number of results happens to be the same as the limit,
	// we need another query to get accurate total count with same cursor
	// to determine if there are more results than the limit we set.
	count, err := database.ExternalServices(r.db).Count(ctx, r.opt)
	if err != nil {
		return nil, err
	}

	if count > len(externalServices) {
		endCursorID := externalServices[len(externalServices)-1].ID
		return graphqlutil.NextPageCursor(string(marshalExternalServiceID(endCursorID))), nil
	}
	return graphqlutil.HasNextPage(false), nil
}

type computedExternalServiceConnectionResolver struct {
	args             graphqlutil.ConnectionArgs
	externalServices []*types.ExternalService
	db               dbutil.DB
}

func (r *computedExternalServiceConnectionResolver) Nodes(ctx context.Context) []*externalServiceResolver {
	svcs := r.externalServices
	if r.args.First != nil && int(*r.args.First) < len(svcs) {
		svcs = svcs[:*r.args.First]
	}
	resolvers := make([]*externalServiceResolver, 0, len(svcs))
	for _, svc := range svcs {
		resolvers = append(resolvers, &externalServiceResolver{db: r.db, externalService: svc})
	}
	return resolvers
}

func (r *computedExternalServiceConnectionResolver) TotalCount(ctx context.Context) int32 {
	return int32(len(r.externalServices))
}

func (r *computedExternalServiceConnectionResolver) PageInfo(ctx context.Context) *graphqlutil.PageInfo {
	return graphqlutil.HasNextPage(r.args.First != nil && len(r.externalServices) >= int(*r.args.First))
}<|MERGE_RESOLUTION|>--- conflicted
+++ resolved
@@ -47,14 +47,6 @@
 	// 🚨 SECURITY: Only site admins may add external services if user mode is disabled.
 	namespaceUserID := int32(0)
 	namespaceOrgID := int32(0)
-<<<<<<< HEAD
-	isSiteAdmin := backend.CheckCurrentUserIsSiteAdmin(ctx, r.db) == nil
-	allowUserExternalServices, err := database.Users(r.db).CurrentUserAllowedExternalServices(ctx)
-	if err != nil {
-		return nil, err
-	}
-=======
->>>>>>> d08c6035
 
 	if args.Input.Namespace != nil {
 		var err error
@@ -71,10 +63,6 @@
 			return nil, err
 		}
 
-<<<<<<< HEAD
-		if namespaceUserID > 0 && namespaceUserID != actor.FromContext(ctx).UID {
-			return nil, errors.New("the namespace is not the same as the authenticated user")
-=======
 		if namespaceUserID > 0 {
 			allowUserExternalServices, err := database.Users(r.db).CurrentUserAllowedExternalServices(ctx)
 			if err != nil {
@@ -86,7 +74,6 @@
 			if namespaceUserID != actor.FromContext(ctx).UID {
 				return nil, errors.New("the namespace is not the same as the authenticated user")
 			}
->>>>>>> d08c6035
 		}
 		if namespaceOrgID > 0 && backend.CheckOrgAccess(ctx, r.db, namespaceOrgID) != nil {
 			return nil, errors.New("the authenticated user does not belong to the organization requested")
