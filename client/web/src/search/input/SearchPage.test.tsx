import React from 'react'
import { authUser } from '../panels/utils'
import { cleanup, render } from '@testing-library/react'
import { createMemoryHistory } from 'history'
import { NOOP_TELEMETRY_SERVICE } from '@sourcegraph/shared/src/telemetry/telemetryService'
import { of } from 'rxjs'
import { SearchPage, SearchPageProps } from './SearchPage'
import { SearchPatternType } from '../../graphql-operations'
import { ThemePreference } from '../../theme'
<<<<<<< HEAD
import { extensionsController } from '../../../../shared/src/util/searchTestHelpers'
=======
import { extensionsController } from '@sourcegraph/shared/src/util/searchTestHelpers'
>>>>>>> 4bf00264
import { mockFetchAutoDefinedSearchContexts, mockFetchSearchContexts } from '../../searchContexts/testHelpers'

// Mock the Monaco input box to make this a shallow test
jest.mock('./SearchPageInput', () => ({
    SearchPageInput: () => null,
}))

describe('SearchPage', () => {
    afterAll(cleanup)

    let container: HTMLElement

    const history = createMemoryHistory()
    const defaultProps: SearchPageProps = {
        isSourcegraphDotCom: false,
        settingsCascade: {
            final: null,
            subjects: null,
        },
        location: history.location,
        history,
        extensionsController,
        telemetryService: NOOP_TELEMETRY_SERVICE,
        themePreference: ThemePreference.Light,
        onThemePreferenceChange: () => undefined,
        authenticatedUser: authUser,
        setVersionContext: () => Promise.resolve(),
        availableVersionContexts: [],
        globbing: false,
        enableSmartQuery: false,
        parsedSearchQuery: 'r:golang/oauth2 test f:travis',
        patternType: SearchPatternType.literal,
        setPatternType: () => undefined,
        caseSensitive: false,
        setCaseSensitivity: () => undefined,
        platformContext: {} as any,
        keyboardShortcuts: [],
        copyQueryButton: false,
        versionContext: undefined,
        showSearchContext: false,
        selectedSearchContextSpec: '',
        setSelectedSearchContextSpec: () => {},
        defaultSearchContextSpec: '',
        showRepogroupHomepage: false,
        showEnterpriseHomePanels: false,
        showOnboardingTour: false,
        showQueryBuilder: false,
        isLightTheme: true,
        fetchSavedSearches: () => of([]),
        fetchRecentSearches: () => of({ nodes: [], totalCount: 0, pageInfo: { hasNextPage: false, endCursor: null } }),
        fetchRecentFileViews: () => of({ nodes: [], totalCount: 0, pageInfo: { hasNextPage: false, endCursor: null } }),
        fetchAutoDefinedSearchContexts: mockFetchAutoDefinedSearchContexts(),
        fetchSearchContexts: mockFetchSearchContexts,
    }

    it('should not show home panels if on Sourcegraph.com and showEnterpriseHomePanels disabled', () => {
        container = render(<SearchPage {...defaultProps} isSourcegraphDotCom={true} />).container
        const homePanels = container.querySelector('.home-panels')
        expect(homePanels).not.toBeInTheDocument()
    })

    it('should show home panels if on Sourcegraph.com and showEnterpriseHomePanels enabled', () => {
        container = render(<SearchPage {...defaultProps} isSourcegraphDotCom={true} showEnterpriseHomePanels={true} />)
            .container
        const homePanels = container.querySelector('.home-panels')
        expect(homePanels).toBeVisible()
    })

    it('should show home panels if on Sourcegraph.com and showEnterpriseHomePanels enabled with user logged out', () => {
        container = render(
            <SearchPage
                {...defaultProps}
                isSourcegraphDotCom={true}
                showEnterpriseHomePanels={true}
                authenticatedUser={null}
            />
        ).container
        const homePanels = container.querySelector('.home-panels')
        expect(homePanels).not.toBeInTheDocument()
    })

    it('should not show home panels if showEnterpriseHomePanels disabled', () => {
        container = render(<SearchPage {...defaultProps} />).container
        const homePanels = container.querySelector('.home-panels')
        expect(homePanels).not.toBeInTheDocument()
    })

    it('should show home panels if showEnterpriseHomePanels enabled and not on Sourcegraph.com', () => {
        container = render(<SearchPage {...defaultProps} showEnterpriseHomePanels={true} />).container
        const homePanels = container.querySelector('.home-panels')
        expect(homePanels).toBeVisible()
    })
})<|MERGE_RESOLUTION|>--- conflicted
+++ resolved
@@ -7,11 +7,7 @@
 import { SearchPage, SearchPageProps } from './SearchPage'
 import { SearchPatternType } from '../../graphql-operations'
 import { ThemePreference } from '../../theme'
-<<<<<<< HEAD
-import { extensionsController } from '../../../../shared/src/util/searchTestHelpers'
-=======
 import { extensionsController } from '@sourcegraph/shared/src/util/searchTestHelpers'
->>>>>>> 4bf00264
 import { mockFetchAutoDefinedSearchContexts, mockFetchSearchContexts } from '../../searchContexts/testHelpers'
 
 // Mock the Monaco input box to make this a shallow test
