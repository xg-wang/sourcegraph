--- conflicted
+++ resolved
@@ -462,7 +462,7 @@
     }
     const parameterEncoded = parameters.map(([k, v]) => k + '=' + encodeURIComponent(v)).join('&')
 
-    const eventSource = new EventSource('/search/stream?' + parameterEncoded)
+    const eventSource = new EventSource(`${sourcegraphURL}/search/stream?${parameterEncoded}`)
     subscriptions.add(() => eventSource.close())
 
     for (const [eventType, handleMessages] of Object.entries(messageHandlers)) {
@@ -484,27 +484,6 @@
     messageHandlers: MessageHandlers
 ): Observable<SearchEvent> {
     return new Observable<SearchEvent>(observer => {
-<<<<<<< HEAD
-        const parameters = [
-            ['q', `${query} ${caseSensitive ? 'case:yes' : ''}`],
-            ['v', version],
-            ['t', patternType as string],
-            ['dl', '0'],
-            ['dk', (decorationKinds || ['html']).join('|')],
-            ['dc', (decorationContextLines || '1').toString()],
-            ['display', '1500'],
-        ]
-        if (versionContext) {
-            parameters.push(['vc', versionContext])
-        }
-        if (trace) {
-            parameters.push(['trace', trace])
-        }
-        const parameterEncoded = parameters.map(([k, v]) => k + '=' + encodeURIComponent(v)).join('&')
-
-        const eventSource = new EventSource(`${sourcegraphURL}/search/stream?${parameterEncoded}`)
-=======
->>>>>>> f65ca2d7
         const subscriptions = new Subscription()
 
         // Call extension-contributed search query transformers
