--- conflicted
+++ resolved
@@ -23,11 +23,8 @@
 - Search context management pages are now only available in the Sourcegraph enterprise version. Search context dropdown is disabled in the OSS version. [#25147](https://github.com/sourcegraph/sourcegraph/pull/25147)
 - Search contexts GQL API is now only available in the Sourcegraph enterprise version. [#25281](https://github.com/sourcegraph/sourcegraph/pull/25281)
 - When running a commit or diff query, the accepted values of `before` and `after` have changed from "whatever git accepts" to a [slightly more strict subset](https://docs.sourcegraph.com/code_search/reference/language#before) of that. [#25414](https://github.com/sourcegraph/sourcegraph/pull/25414)
-<<<<<<< HEAD
 - Repogroups and version contexts are deprecated in favor of search contexts. Read more about the deprecation and how to migrate to search contexts in the [blog post](https://example.com). [#25676](https://github.com/sourcegraph/sourcegraph/pull/25676)
-=======
 - Search contexts are now enabled by default in the Sourcegraph enterprise version. [#25674](https://github.com/sourcegraph/sourcegraph/pull/25674)
->>>>>>> 816329bf
 
 ### Fixed
 
