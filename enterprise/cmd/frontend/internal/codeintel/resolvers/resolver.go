--- conflicted
+++ resolved
@@ -79,11 +79,7 @@
 		dbStore:         dbStore,
 		lsifStore:       lsifStore,
 		gitserverClient: gitserverClient,
-<<<<<<< HEAD
-		policyMatcher:   policies.NewMatcher(gitserverClient, policies.NoopExtractor, false, false),
-=======
 		policyMatcher:   policyMatcher,
->>>>>>> b86e4e44
 		indexEnqueuer:   indexEnqueuer,
 		hunkCache:       hunkCache,
 		operations:      newOperations(observationContext),
