package janitor

import (
	"context"
	"time"

	"github.com/cockroachdb/errors"
	"github.com/hashicorp/go-multierror"
	"github.com/inconshreveable/log15"

	"github.com/sourcegraph/sourcegraph/enterprise/internal/codeintel/policies"
	"github.com/sourcegraph/sourcegraph/enterprise/internal/codeintel/stores/dbstore"
	"github.com/sourcegraph/sourcegraph/internal/goroutine"
	"github.com/sourcegraph/sourcegraph/internal/timeutil"
)

type uploadExpirer struct {
	dbStore                DBStore
	policyMatcher          PolicyMatcher
	metrics                *metrics
	repositoryProcessDelay time.Duration
	repositoryBatchSize    int
	uploadProcessDelay     time.Duration
	uploadBatchSize        int
	commitBatchSize        int
	branchesCacheMaxKeys   int
}

var _ goroutine.Handler = &uploadExpirer{}
var _ goroutine.ErrorHandler = &uploadExpirer{}

// NewUploadExpirer returns a background routine that periodically compares the age of upload records
// against the age of uploads protected by global and repository specific data retention policies.
//
// Uploads that are older than the protected retention age are marked as expired. Expired records with
// no dependents will be removed by the expiredUploadDeleter.
func NewUploadExpirer(
	dbStore DBStore,
	policyMatcher PolicyMatcher,
	repositoryProcessDelay time.Duration,
	repositoryBatchSize int,
	uploadProcessDelay time.Duration,
	uploadBatchSize int,
	commitBatchSize int,
	branchesCacheMaxKeys int,
	interval time.Duration,
	metrics *metrics,
) goroutine.BackgroundRoutine {
	return goroutine.NewPeriodicGoroutine(context.Background(), interval, &uploadExpirer{
		dbStore:                dbStore,
		policyMatcher:          policyMatcher,
		metrics:                metrics,
		repositoryProcessDelay: repositoryProcessDelay,
		repositoryBatchSize:    repositoryBatchSize,
		uploadProcessDelay:     uploadProcessDelay,
		uploadBatchSize:        uploadBatchSize,
		commitBatchSize:        commitBatchSize,
		branchesCacheMaxKeys:   branchesCacheMaxKeys,
	})
}

func (e *uploadExpirer) Handle(ctx context.Context) (err error) {
	// Get the batch of repositories that we'll handle in this invocation of the periodic goroutine. This
	// set should contain repositories that have yet to be updated, or that have been updated least recently.
	// This allows us to update every repository reliably, even if it takes a long time to process through
	// the backlog. Note that this set of repositories require a fresh commit graph, so we're not trying to
	// process records that have been uploaded but the commits from which they are visible have yet to be
	// determined (and appearing as if they are visible to no commit).
	repositories, err := e.dbStore.SelectRepositoriesForRetentionScan(ctx, e.repositoryProcessDelay, e.repositoryBatchSize)
	if err != nil {
		return errors.Wrap(err, "dbstore.SelectRepositoriesForRetentionScan")
	}
	if len(repositories) == 0 {
		// All repositories updated recently enough
		return nil
	}

	// Retrieve the set of global configuration policies that affect data retention. These policies are
	// applied to all repositories.
	globalPolicies, err := e.dbStore.GetConfigurationPolicies(ctx, dbstore.GetConfigurationPoliciesOptions{
		ForDataRetention: true,
	})
	if err != nil {
		return errors.Wrap(err, "dbstore.GetConfigurationPolicies")
	}

	now := timeutil.Now()

	for _, repositoryID := range repositories {
		if repositoryErr := e.handleRepository(ctx, repositoryID, globalPolicies, now); repositoryErr != nil {
			if err == nil {
				err = repositoryErr
			} else {
				err = multierror.Append(err, repositoryErr)
			}
		}
	}

	return err
}

func (e *uploadExpirer) HandleError(err error) {
	e.metrics.numErrors.Inc()
	log15.Error("Failed to expire old codeintel records", "error", err)
}

func (e *uploadExpirer) handleRepository(
	ctx context.Context,
	repositoryID int,
	globalPolicies []dbstore.ConfigurationPolicy,
	now time.Time,
) error {
	e.metrics.numRepositoriesScanned.Inc()

	// Retrieve the set of configuration policies that affect data retention. These policies are applied
	// only to this repository.
	repositoryPolicies, err := e.dbStore.GetConfigurationPolicies(ctx, dbstore.GetConfigurationPoliciesOptions{
		RepositoryID:     repositoryID,
		ForDataRetention: true,
	})
	if err != nil {
		return errors.Wrap(err, "dbstore.GetConfigurationPolicies")
	}

	// Combine global and repository-specific policies. Note that this resulting slice should never be
	// empty as we have a pair of protected data retention policies on the global scope so that all data
	// visible from a tag or branch tip is protected for at least a short amount of time after upload.
	combinedPolicies := make([]dbstore.ConfigurationPolicy, 0, len(globalPolicies)+len(repositoryPolicies))
	combinedPolicies = append(combinedPolicies, globalPolicies...)
	combinedPolicies = append(combinedPolicies, repositoryPolicies...)

	// Get the set of commits within this repository that match a data retention policy
	commitMap, err := e.policyMatcher.CommitsDescribedByPolicy(ctx, repositoryID, combinedPolicies, now)
	if err != nil {
		return errors.Wrap(err, "policies.CommitsDescribedByPolicy")
	}

	// Mark the time after which all unprocessed uploads for this repository will not be touched.
	// This timestamp field is used as a rate limiting device so we do not busy-loop over the same
	// protected records in the background.
	//
	// This value should be assigned OUTSIDE of the following loop to prevent the case where the
	// upload process delay is shorter than the time it takes to process one batch of uploads. This
	// is obviously a mis-configuration, but one we can make a bit less catastrophic by not updating
	// this value in the loop.
	lastRetentionScanBefore := now.Add(-e.uploadProcessDelay)

	for {
		// Each record pulled back by this query will either have its expired flag or its last
		// retention scan timestamp updated by the following handleUploads call. This guarantees
		// that the loop will terminate naturally after the entire set of candidate uploads have
		// been seen and updated with a time necessarily greater than lastRetentionScanBefore.

		uploads, _, err := e.dbStore.GetUploads(ctx, dbstore.GetUploadsOptions{
			State:                   "completed",
			RepositoryID:            repositoryID,
			AllowExpired:            false,
			OldestFirst:             true,
			Limit:                   e.uploadBatchSize,
			LastRetentionScanBefore: &lastRetentionScanBefore,
		})
		if err != nil || len(uploads) == 0 {
			return err
		}

		if err := e.handleUploads(ctx, commitMap, uploads, now); err != nil {
			// Note that we collect errors in the lop of the handleUploads call, but we will still terminate
			// this loop on any non-nil error from that function. This is required to prevent us from pullling
			// back the same set of failing records from the database in a tight loop.
			return err
		}
	}
}

func (e *uploadExpirer) handleUploads(
	ctx context.Context,
	commitMap map[string][]policies.PolicyMatch,
	uploads []dbstore.Upload,
	now time.Time,
) (err error) {
	// Categorize each upload as protected or expired
	protectedUploadIDs := make([]int, 0, len(uploads))
	expiredUploadIDs := make([]int, 0, len(uploads))

	for _, upload := range uploads {
		protected, checkErr := e.isUploadProtectedByPolicy(ctx, commitMap, upload, now)
		if checkErr != nil {
			if err == nil {
				err = checkErr
			} else {
				err = multierror.Append(err, checkErr)
			}

			// Collect errors but not prevent other commits from being successfully processed. We'll leave the
			// ones that fail here alone to be re-checked the next time records for this repository are scanned.
			continue
		}

		if protected {
			protectedUploadIDs = append(protectedUploadIDs, upload.ID)
		} else {
			expiredUploadIDs = append(expiredUploadIDs, upload.ID)
		}
	}

	// Update the last data retention scan timestamp on the upload records with the given protected identifiers
	// (so that we do not re-select the same uploads on the next batch) and sets the expired field on the upload
	// records with the given expired identifiers so that the expiredUploadDeleter process can remove then once
	// they are no longer referenced.

	if updateErr := e.dbStore.UpdateUploadRetention(ctx, protectedUploadIDs, expiredUploadIDs); updateErr != nil {
		if updateErr := errors.Wrap(err, "dbstore.UpdateUploadRetention"); err == nil {
			err = updateErr
		} else {
			err = multierror.Append(err, updateErr)
		}
	}

	e.metrics.numUploadsExpired.Add(float64(len(expiredUploadIDs)))
	return err
}

func (e *uploadExpirer) isUploadProtectedByPolicy(
	ctx context.Context,
	commitMap map[string][]policies.PolicyMatch,
	upload dbstore.Upload,
	now time.Time,
) (bool, error) {
	e.metrics.numUploadsScanned.Inc()

	var token *string

	for first := true; first || token != nil; first = false {
		// Fetch the set of commits for which this upload can resolve code intelligence queries. This will necessarily
		// include the exact commit indicated by the upload, but may also provide best-effort code intelligence to
		// nearby commits.
		//
		// We need to consider all visible commits, as we may otherwise delete the uploads providing code intelligence
		// for  the tip of a branch between the time gitserver is updated and new the associated code intelligence index
		// is processed.
		//
		// We check the set of commits visible to an upload in batches as in some cases it can be very large; for
		// example, a single historic commit providing code intelligence for all descendants.
		commits, nextToken, err := e.dbStore.CommitsVisibleToUpload(ctx, upload.ID, e.commitBatchSize, token)
		if err != nil {
			return false, errors.Wrap(err, "dbstore.CommitsVisibleToUpload")
		}
		token = nextToken

<<<<<<< HEAD
		for _, commit := range commits {
			e.metrics.numCommitsScanned.Inc()
=======
		e.metrics.numCommitsScanned.Add(float64(len(commits)))

		if ok, err := isUploadCommitProtectedByPolicy(
			ctx,
			policies,
			patterns,
			refDescriptions,
			repositoryState,
			upload,
			commits,
			now,
		); err != nil || ok {
			return ok, err
		}
	}

	return false, nil
}

// compilePatterns constructs a map from patterns in each given policy to a compiled glob object used
// to match to commits, branch names, and tag names. If there are multiple policies with the same pattern,
// the pattern is compiled only once.
func compilePatterns(policies []dbstore.ConfigurationPolicy) (map[string]glob.Glob, error) {
	patterns := make(map[string]glob.Glob, len(policies))

	for _, policy := range policies {
		if _, ok := patterns[policy.Pattern]; ok {
			continue
		}
>>>>>>> acc999a4

			if policyMatches, ok := commitMap[commit]; ok {
				for _, policyMatch := range policyMatches {
					if policyMatch.PolicyDuration == nil || now.Sub(upload.UploadedAt) < *policyMatch.PolicyDuration {
						return true, nil
					}
				}
			}
		}
	}

	return false, nil
}<|MERGE_RESOLUTION|>--- conflicted
+++ resolved
@@ -247,41 +247,9 @@
 		}
 		token = nextToken
 
-<<<<<<< HEAD
+		e.metrics.numCommitsScanned.Add(float64(len(commits)))
+
 		for _, commit := range commits {
-			e.metrics.numCommitsScanned.Inc()
-=======
-		e.metrics.numCommitsScanned.Add(float64(len(commits)))
-
-		if ok, err := isUploadCommitProtectedByPolicy(
-			ctx,
-			policies,
-			patterns,
-			refDescriptions,
-			repositoryState,
-			upload,
-			commits,
-			now,
-		); err != nil || ok {
-			return ok, err
-		}
-	}
-
-	return false, nil
-}
-
-// compilePatterns constructs a map from patterns in each given policy to a compiled glob object used
-// to match to commits, branch names, and tag names. If there are multiple policies with the same pattern,
-// the pattern is compiled only once.
-func compilePatterns(policies []dbstore.ConfigurationPolicy) (map[string]glob.Glob, error) {
-	patterns := make(map[string]glob.Glob, len(policies))
-
-	for _, policy := range policies {
-		if _, ok := patterns[policy.Pattern]; ok {
-			continue
-		}
->>>>>>> acc999a4
-
 			if policyMatches, ok := commitMap[commit]; ok {
 				for _, policyMatch := range policyMatches {
 					if policyMatch.PolicyDuration == nil || now.Sub(upload.UploadedAt) < *policyMatch.PolicyDuration {
