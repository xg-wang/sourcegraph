package dbstore

import (
	"context"
	"fmt"
	"sort"
	"testing"
	"time"

	"github.com/google/go-cmp/cmp"
	"github.com/keegancsmith/sqlf"

	"github.com/sourcegraph/sourcegraph/cmd/frontend/globals"
	"github.com/sourcegraph/sourcegraph/enterprise/internal/codeintel/gitserver"
	"github.com/sourcegraph/sourcegraph/enterprise/internal/codeintel/stores/shared"
	"github.com/sourcegraph/sourcegraph/internal/database/basestore"
	"github.com/sourcegraph/sourcegraph/internal/database/dbtesting"
	"github.com/sourcegraph/sourcegraph/internal/timeutil"
	"github.com/sourcegraph/sourcegraph/schema"
)

func TestGetUploadByID(t *testing.T) {
	if testing.Short() {
		t.Skip()
	}
	db := dbtesting.GetDB(t)
	store := testStore(db)
	ctx := context.Background()

	// Upload does not exist initially
	if _, exists, err := store.GetUploadByID(ctx, 1); err != nil {
		t.Fatalf("unexpected error getting upload: %s", err)
	} else if exists {
		t.Fatal("unexpected record")
	}

	uploadedAt := time.Unix(1587396557, 0).UTC()
	startedAt := uploadedAt.Add(time.Minute)
	expected := Upload{
		ID:             1,
		Commit:         makeCommit(1),
		Root:           "sub/",
		VisibleAtTip:   true,
		UploadedAt:     uploadedAt,
		State:          "processing",
		FailureMessage: nil,
		StartedAt:      &startedAt,
		FinishedAt:     nil,
		RepositoryID:   123,
		RepositoryName: "n-123",
		Indexer:        "lsif-go",
		NumParts:       1,
		UploadedParts:  []int{},
		Rank:           nil,
	}

	insertUploads(t, db, expected)
	insertVisibleAtTip(t, db, 123, 1)

	if upload, exists, err := store.GetUploadByID(ctx, 1); err != nil {
		t.Fatalf("unexpected error getting upload: %s", err)
	} else if !exists {
		t.Fatal("expected record to exist")
	} else if diff := cmp.Diff(expected, upload); diff != "" {
		t.Errorf("unexpected upload (-want +got):\n%s", diff)
	}

	t.Run("enforce repository permissions", func(t *testing.T) {
		// Enable permissions user mapping forces checking repository permissions
		// against permissions tables in the database, which should effectively block
		// all access because permissions tables are empty.
		before := globals.PermissionsUserMapping()
		globals.SetPermissionsUserMapping(&schema.PermissionsUserMapping{Enabled: true})
		defer globals.SetPermissionsUserMapping(before)

		_, exists, err := store.GetUploadByID(ctx, 1)
		if err != nil {
			t.Fatal(err)
		}
		if exists {
			t.Fatalf("exists: want false but got %v", exists)
		}
	})
}

func TestGetUploadByIDDeleted(t *testing.T) {
	if testing.Short() {
		t.Skip()
	}
	db := dbtesting.GetDB(t)
	store := testStore(db)

	// Upload does not exist initially
	if _, exists, err := store.GetUploadByID(context.Background(), 1); err != nil {
		t.Fatalf("unexpected error getting upload: %s", err)
	} else if exists {
		t.Fatal("unexpected record")
	}

	uploadedAt := time.Unix(1587396557, 0).UTC()
	startedAt := uploadedAt.Add(time.Minute)
	expected := Upload{
		ID:             1,
		Commit:         makeCommit(1),
		Root:           "sub/",
		VisibleAtTip:   true,
		UploadedAt:     uploadedAt,
		State:          "deleted",
		FailureMessage: nil,
		StartedAt:      &startedAt,
		FinishedAt:     nil,
		RepositoryID:   123,
		RepositoryName: "n-123",
		Indexer:        "lsif-go",
		NumParts:       1,
		UploadedParts:  []int{},
		Rank:           nil,
	}

	insertUploads(t, db, expected)

	// Should still not be queryable
	if _, exists, err := store.GetUploadByID(context.Background(), 1); err != nil {
		t.Fatalf("unexpected error getting upload: %s", err)
	} else if exists {
		t.Fatal("unexpected record")
	}
}

func TestGetQueuedUploadRank(t *testing.T) {
	if testing.Short() {
		t.Skip()
	}
	db := dbtesting.GetDB(t)
	store := testStore(db)

	t1 := time.Unix(1587396557, 0).UTC()
	t2 := t1.Add(+time.Minute * 6)
	t3 := t1.Add(+time.Minute * 3)
	t4 := t1.Add(+time.Minute * 1)
	t5 := t1.Add(+time.Minute * 4)
	t6 := t1.Add(+time.Minute * 2)
	t7 := t1.Add(+time.Minute * 5)

	insertUploads(t, db,
		Upload{ID: 1, UploadedAt: t1, State: "queued"},
		Upload{ID: 2, UploadedAt: t2, State: "queued"},
		Upload{ID: 3, UploadedAt: t3, State: "queued"},
		Upload{ID: 4, UploadedAt: t4, State: "queued"},
		Upload{ID: 5, UploadedAt: t5, State: "queued"},
		Upload{ID: 6, UploadedAt: t6, State: "processing"},
		Upload{ID: 7, UploadedAt: t1, State: "queued", ProcessAfter: &t7},
	)

	if upload, _, _ := store.GetUploadByID(context.Background(), 1); upload.Rank == nil || *upload.Rank != 1 {
		t.Errorf("unexpected rank. want=%d have=%s", 1, printableRank{upload.Rank})
	}
	if upload, _, _ := store.GetUploadByID(context.Background(), 2); upload.Rank == nil || *upload.Rank != 6 {
		t.Errorf("unexpected rank. want=%d have=%s", 5, printableRank{upload.Rank})
	}
	if upload, _, _ := store.GetUploadByID(context.Background(), 3); upload.Rank == nil || *upload.Rank != 3 {
		t.Errorf("unexpected rank. want=%d have=%s", 3, printableRank{upload.Rank})
	}
	if upload, _, _ := store.GetUploadByID(context.Background(), 4); upload.Rank == nil || *upload.Rank != 2 {
		t.Errorf("unexpected rank. want=%d have=%s", 2, printableRank{upload.Rank})
	}
	if upload, _, _ := store.GetUploadByID(context.Background(), 5); upload.Rank == nil || *upload.Rank != 4 {
		t.Errorf("unexpected rank. want=%d have=%s", 4, printableRank{upload.Rank})
	}

	// Only considers queued uploads to determine rank
	if upload, _, _ := store.GetUploadByID(context.Background(), 6); upload.Rank != nil {
		t.Errorf("unexpected rank. want=%s have=%s", "nil", printableRank{upload.Rank})
	}

	// Process after takes priority over upload time
	if upload, _, _ := store.GetUploadByID(context.Background(), 7); upload.Rank == nil || *upload.Rank != 5 {
		t.Errorf("unexpected rank. want=%d have=%s", 4, printableRank{upload.Rank})
	}
}

func TestGetUploadsByIDs(t *testing.T) {
	if testing.Short() {
		t.Skip()
	}
	db := dbtesting.GetDB(t)
	store := testStore(db)
	ctx := context.Background()

	insertUploads(t, db,
		Upload{ID: 1},
		Upload{ID: 2},
		Upload{ID: 3},
		Upload{ID: 4},
		Upload{ID: 5},
		Upload{ID: 6},
		Upload{ID: 7},
		Upload{ID: 8},
		Upload{ID: 9},
		Upload{ID: 10},
	)

	t.Run("fetch", func(t *testing.T) {
		indexes, err := store.GetUploadsByIDs(ctx, 2, 4, 6, 8, 12)
		if err != nil {
			t.Fatalf("unexpected error getting indexes for repo: %s", err)
		}

		var ids []int
		for _, index := range indexes {
			ids = append(ids, index.ID)
		}
		sort.Ints(ids)

		if diff := cmp.Diff([]int{2, 4, 6, 8}, ids); diff != "" {
			t.Errorf("unexpected index ids (-want +got):\n%s", diff)
		}
	})

	t.Run("enforce repository permissions", func(t *testing.T) {
		// Enable permissions user mapping forces checking repository permissions
		// against permissions tables in the database, which should effectively block
		// all access because permissions tables are empty.
		before := globals.PermissionsUserMapping()
		globals.SetPermissionsUserMapping(&schema.PermissionsUserMapping{Enabled: true})
		defer globals.SetPermissionsUserMapping(before)

		indexes, err := store.GetUploadsByIDs(ctx, 1, 2, 3, 4)
		if err != nil {
			t.Fatal(err)
		}
		if len(indexes) > 0 {
			t.Fatalf("Want no index but got %d indexes", len(indexes))
		}
	})
}

func TestDeleteUploadsStuckUploading(t *testing.T) {
	if testing.Short() {
		t.Skip()
	}
	db := dbtesting.GetDB(t)
	store := testStore(db)

	t1 := time.Unix(1587396557, 0).UTC()
	t2 := t1.Add(time.Minute * 1)
	t3 := t1.Add(time.Minute * 2)
	t4 := t1.Add(time.Minute * 3)
	t5 := t1.Add(time.Minute * 4)

	insertUploads(t, db,
		Upload{ID: 1, Commit: makeCommit(1111), UploadedAt: t1, State: "queued"},    // not uploading
		Upload{ID: 2, Commit: makeCommit(1112), UploadedAt: t2, State: "uploading"}, // deleted
		Upload{ID: 3, Commit: makeCommit(1113), UploadedAt: t3, State: "uploading"}, // deleted
		Upload{ID: 4, Commit: makeCommit(1114), UploadedAt: t4, State: "completed"}, // old, not uploading
		Upload{ID: 5, Commit: makeCommit(1115), UploadedAt: t5, State: "uploading"}, // old
	)

	count, err := store.DeleteUploadsStuckUploading(context.Background(), t1.Add(time.Minute*3))
	if err != nil {
		t.Fatalf("unexpected error deleting uploads stuck uploading: %s", err)
	}
	if count != 2 {
		t.Errorf("unexpected count. want=%d have=%d", 2, count)
	}

	uploads, totalCount, err := store.GetUploads(context.Background(), GetUploadsOptions{Limit: 5})
	if err != nil {
		t.Fatalf("unexpected error getting uploads: %s", err)
	}

	var ids []int
	for _, upload := range uploads {
		ids = append(ids, upload.ID)
	}
	sort.Ints(ids)

	expectedIDs := []int{1, 4, 5}

	if totalCount != len(expectedIDs) {
		t.Errorf("unexpected total count. want=%d have=%d", len(expectedIDs), totalCount)
	}
	if diff := cmp.Diff(expectedIDs, ids); diff != "" {
		t.Errorf("unexpected upload ids (-want +got):\n%s", diff)
	}
}

func TestGetUploads(t *testing.T) {
	if testing.Short() {
		t.Skip()
	}
	db := dbtesting.GetDB(t)
	store := testStore(db)
	ctx := context.Background()

	t1 := time.Unix(1587396557, 0).UTC()
	t2 := t1.Add(-time.Minute * 1)
	t3 := t1.Add(-time.Minute * 2)
	t4 := t1.Add(-time.Minute * 3)
	t5 := t1.Add(-time.Minute * 4)
	t6 := t1.Add(-time.Minute * 5)
	t7 := t1.Add(-time.Minute * 6)
	t8 := t1.Add(-time.Minute * 7)
	t9 := t1.Add(-time.Minute * 8)
	t10 := t1.Add(-time.Minute * 9)
	failureMessage := "unlucky 333"

	insertUploads(t, db,
		Upload{ID: 1, Commit: makeCommit(3331), UploadedAt: t1, Root: "sub1/", State: "queued"},
		Upload{ID: 2, UploadedAt: t2, State: "errored", FailureMessage: &failureMessage, Indexer: "lsif-tsc"},
		Upload{ID: 3, Commit: makeCommit(3333), UploadedAt: t3, Root: "sub2/", State: "queued"},
		Upload{ID: 4, UploadedAt: t4, State: "queued", RepositoryID: 51, RepositoryName: "foo bar x"},
		Upload{ID: 5, Commit: makeCommit(3333), UploadedAt: t5, Root: "sub1/", State: "processing", Indexer: "lsif-tsc"},
		Upload{ID: 6, UploadedAt: t6, Root: "sub2/", State: "processing", RepositoryID: 52, RepositoryName: "foo bar y"},
		Upload{ID: 7, UploadedAt: t7, Root: "sub1/", Indexer: "lsif-tsc"},
		Upload{ID: 8, UploadedAt: t8, Indexer: "lsif-tsc"},
		Upload{ID: 9, UploadedAt: t9, State: "queued"},
		Upload{ID: 10, UploadedAt: t10, Root: "sub1/", Indexer: "lsif-tsc"},

		// Deleted duplicates
		Upload{ID: 11, Commit: makeCommit(3331), UploadedAt: t1, Root: "sub1/", State: "deleted"},
		Upload{ID: 12, UploadedAt: t2, State: "deleted", FailureMessage: &failureMessage, Indexer: "lsif-tsc"},
		Upload{ID: 13, Commit: makeCommit(3333), UploadedAt: t3, Root: "sub2/", State: "deleted"},
	)
	insertVisibleAtTip(t, db, 50, 2, 5, 7, 8)

	// upload 10 depends on uploads 7 and 8
	insertPackages(t, store, []shared.Package{
		{DumpID: 7, Scheme: "npm", Name: "foo", Version: "0.1.0"},
		{DumpID: 8, Scheme: "npm", Name: "bar", Version: "1.2.3"},
	})
	insertPackageReferences(t, store, []shared.PackageReference{
		{Package: shared.Package{DumpID: 10, Scheme: "npm", Name: "foo", Version: "0.1.0"}},
		{Package: shared.Package{DumpID: 10, Scheme: "npm", Name: "bar", Version: "1.2.3"}},
	})

	testCases := []struct {
		repositoryID   int
		state          string
		term           string
		visibleAtTip   bool
		dependencyOf   int
		dependentOf    int
		uploadedBefore *time.Time
		uploadedAfter  *time.Time
		oldestFirst    bool
		expectedIDs    []int
	}{
		{expectedIDs: []int{1, 2, 3, 4, 5, 6, 7, 8, 9, 10}},
		{oldestFirst: true, expectedIDs: []int{10, 9, 8, 7, 6, 5, 4, 3, 2, 1}},
		{repositoryID: 50, expectedIDs: []int{1, 2, 3, 5, 7, 8, 9, 10}},
		{state: "completed", expectedIDs: []int{7, 8, 10}},
		{term: "sub", expectedIDs: []int{1, 3, 5, 6, 7, 10}}, // searches root
		{term: "003", expectedIDs: []int{1, 3, 5}},           // searches commits
		{term: "333", expectedIDs: []int{1, 2, 3, 5}},        // searches commits and failure message
		{term: "tsc", expectedIDs: []int{2, 5, 7, 8, 10}},    // searches indexer
		{term: "QuEuEd", expectedIDs: []int{1, 3, 4, 9}},     // searches text status
		{term: "bAr", expectedIDs: []int{4, 6}},              // search repo names
		{visibleAtTip: true, expectedIDs: []int{2, 5, 7, 8}},
		{dependencyOf: 10, expectedIDs: []int{7, 8}},
		{dependentOf: 7, expectedIDs: []int{10}},
		{uploadedBefore: &t5, expectedIDs: []int{6, 7, 8, 9, 10}},
		{uploadedAfter: &t4, expectedIDs: []int{1, 2, 3}},
	}

	for _, testCase := range testCases {
		for lo := 0; lo < len(testCase.expectedIDs); lo++ {
			hi := lo + 3
			if hi > len(testCase.expectedIDs) {
				hi = len(testCase.expectedIDs)
			}

			name := fmt.Sprintf(
				"repositoryID=%d state=%s term=%s visibleAtTip=%v dependencyOf=%d dependentOf=%d offset=%d",
				testCase.repositoryID,
				testCase.state,
				testCase.term,
				testCase.visibleAtTip,
				testCase.dependencyOf,
				testCase.dependentOf,
				lo,
			)

			t.Run(name, func(t *testing.T) {
				uploads, totalCount, err := store.GetUploads(ctx, GetUploadsOptions{
					RepositoryID:   testCase.repositoryID,
					State:          testCase.state,
					Term:           testCase.term,
					VisibleAtTip:   testCase.visibleAtTip,
					DependencyOf:   testCase.dependencyOf,
					DependentOf:    testCase.dependentOf,
					UploadedBefore: testCase.uploadedBefore,
					UploadedAfter:  testCase.uploadedAfter,
					OldestFirst:    testCase.oldestFirst,
					Limit:          3,
					Offset:         lo,
				})
				if err != nil {
					t.Fatalf("unexpected error getting uploads for repo: %s", err)
				}
				if totalCount != len(testCase.expectedIDs) {
					t.Errorf("unexpected total count. want=%d have=%d", len(testCase.expectedIDs), totalCount)
				}

				var ids []int
				for _, upload := range uploads {
					ids = append(ids, upload.ID)
				}

				if diff := cmp.Diff(testCase.expectedIDs[lo:hi], ids); diff != "" {
					t.Errorf("unexpected upload ids at offset %d (-want +got):\n%s", lo, diff)
				}
			})
		}
	}

	t.Run("enforce repository permissions", func(t *testing.T) {
		// Enable permissions user mapping forces checking repository permissions
		// against permissions tables in the database, which should effectively block
		// all access because permissions tables are empty.
		before := globals.PermissionsUserMapping()
		globals.SetPermissionsUserMapping(&schema.PermissionsUserMapping{Enabled: true})
		defer globals.SetPermissionsUserMapping(before)

		uploads, totalCount, err := store.GetUploads(ctx,
			GetUploadsOptions{
				Limit: 1,
			},
		)
		if err != nil {
			t.Fatal(err)
		}
		if len(uploads) > 0 || totalCount > 0 {
			t.Fatalf("Want no upload but got %d uploads with totalCount %d", len(uploads), totalCount)
		}
	})
}

func TestInsertUploadUploading(t *testing.T) {
	if testing.Short() {
		t.Skip()
	}
	db := dbtesting.GetDB(t)
	store := testStore(db)

	insertRepo(t, db, 50, "")

	id, err := store.InsertUpload(context.Background(), Upload{
		Commit:       makeCommit(1),
		Root:         "sub/",
		State:        "uploading",
		RepositoryID: 50,
		Indexer:      "lsif-go",
		NumParts:     3,
	})
	if err != nil {
		t.Fatalf("unexpected error enqueueing upload: %s", err)
	}

	expected := Upload{
		ID:             id,
		Commit:         makeCommit(1),
		Root:           "sub/",
		VisibleAtTip:   false,
		UploadedAt:     time.Time{},
		State:          "uploading",
		FailureMessage: nil,
		StartedAt:      nil,
		FinishedAt:     nil,
		RepositoryID:   50,
		RepositoryName: "n-50",
		Indexer:        "lsif-go",
		NumParts:       3,
		UploadedParts:  []int{},
	}

	if upload, exists, err := store.GetUploadByID(context.Background(), id); err != nil {
		t.Fatalf("unexpected error getting upload: %s", err)
	} else if !exists {
		t.Fatal("expected record to exist")
	} else {
		// Update auto-generated timestamp
		expected.UploadedAt = upload.UploadedAt

		if diff := cmp.Diff(expected, upload); diff != "" {
			t.Errorf("unexpected upload (-want +got):\n%s", diff)
		}
	}
}

func TestInsertUploadQueued(t *testing.T) {
	if testing.Short() {
		t.Skip()
	}
	db := dbtesting.GetDB(t)
	store := testStore(db)

	insertRepo(t, db, 50, "")

	id, err := store.InsertUpload(context.Background(), Upload{
		Commit:        makeCommit(1),
		Root:          "sub/",
		State:         "queued",
		RepositoryID:  50,
		Indexer:       "lsif-go",
		NumParts:      1,
		UploadedParts: []int{0},
	})
	if err != nil {
		t.Fatalf("unexpected error enqueueing upload: %s", err)
	}

	rank := 1
	expected := Upload{
		ID:             id,
		Commit:         makeCommit(1),
		Root:           "sub/",
		VisibleAtTip:   false,
		UploadedAt:     time.Time{},
		State:          "queued",
		FailureMessage: nil,
		StartedAt:      nil,
		FinishedAt:     nil,
		RepositoryID:   50,
		RepositoryName: "n-50",
		Indexer:        "lsif-go",
		NumParts:       1,
		UploadedParts:  []int{0},
		Rank:           &rank,
	}

	if upload, exists, err := store.GetUploadByID(context.Background(), id); err != nil {
		t.Fatalf("unexpected error getting upload: %s", err)
	} else if !exists {
		t.Fatal("expected record to exist")
	} else {
		// Update auto-generated timestamp
		expected.UploadedAt = upload.UploadedAt

		if diff := cmp.Diff(expected, upload); diff != "" {
			t.Errorf("unexpected upload (-want +got):\n%s", diff)
		}
	}
}

func TestInsertUploadWithAssociatedIndexID(t *testing.T) {
	if testing.Short() {
		t.Skip()
	}
	db := dbtesting.GetDB(t)
	store := testStore(db)

	insertRepo(t, db, 50, "")

	associatedIndexIDArg := 42
	id, err := store.InsertUpload(context.Background(), Upload{
		Commit:            makeCommit(1),
		Root:              "sub/",
		State:             "queued",
		RepositoryID:      50,
		Indexer:           "lsif-go",
		NumParts:          1,
		UploadedParts:     []int{0},
		AssociatedIndexID: &associatedIndexIDArg,
	})
	if err != nil {
		t.Fatalf("unexpected error enqueueing upload: %s", err)
	}

	rank := 1
	associatedIndexIDResult := 42
	expected := Upload{
		ID:                id,
		Commit:            makeCommit(1),
		Root:              "sub/",
		VisibleAtTip:      false,
		UploadedAt:        time.Time{},
		State:             "queued",
		FailureMessage:    nil,
		StartedAt:         nil,
		FinishedAt:        nil,
		RepositoryID:      50,
		RepositoryName:    "n-50",
		Indexer:           "lsif-go",
		NumParts:          1,
		UploadedParts:     []int{0},
		Rank:              &rank,
		AssociatedIndexID: &associatedIndexIDResult,
	}

	if upload, exists, err := store.GetUploadByID(context.Background(), id); err != nil {
		t.Fatalf("unexpected error getting upload: %s", err)
	} else if !exists {
		t.Fatal("expected record to exist")
	} else {
		// Update auto-generated timestamp
		expected.UploadedAt = upload.UploadedAt

		if diff := cmp.Diff(expected, upload); diff != "" {
			t.Errorf("unexpected upload (-want +got):\n%s", diff)
		}
	}
}

func TestMarkQueued(t *testing.T) {
	if testing.Short() {
		t.Skip()
	}
	db := dbtesting.GetDB(t)
	store := testStore(db)

	insertUploads(t, db, Upload{ID: 1, State: "uploading"})

	uploadSize := int64(300)
	if err := store.MarkQueued(context.Background(), 1, &uploadSize); err != nil {
		t.Fatalf("unexpected error marking upload as queued: %s", err)
	}

	if upload, exists, err := store.GetUploadByID(context.Background(), 1); err != nil {
		t.Fatalf("unexpected error getting upload: %s", err)
	} else if !exists {
		t.Fatal("expected record to exist")
	} else if upload.State != "queued" {
		t.Errorf("unexpected state. want=%q have=%q", "queued", upload.State)
	} else if upload.UploadSize == nil || *upload.UploadSize != 300 {
		if upload.UploadSize == nil {
			t.Errorf("unexpected upload size. want=%v have=%v", 300, upload.UploadSize)
		} else {
			t.Errorf("unexpected upload size. want=%v have=%v", 300, *upload.UploadSize)
		}
	}
}

func TestMarkFailed(t *testing.T) {
	if testing.Short() {
		t.Skip()
	}
	db := dbtesting.GetDB(t)
	store := testStore(db)

	insertUploads(t, db, Upload{ID: 1, State: "uploading"})

	failureReason := "didn't like it"
	if err := store.MarkFailed(context.Background(), 1, failureReason); err != nil {
		t.Fatalf("unexpected error marking upload as failed: %s", err)
	}

	if upload, exists, err := store.GetUploadByID(context.Background(), 1); err != nil {
		t.Fatalf("unexpected error getting upload: %s", err)
	} else if !exists {
		t.Fatal("expected record to exist")
	} else if upload.State != "failed" {
		t.Errorf("unexpected state. want=%q have=%q", "failed", upload.State)
	} else if upload.NumFailures != 1 {
		t.Errorf("unexpected num failures. want=%v have=%v", 1, upload.NumFailures)
	} else if upload.FailureMessage == nil || *upload.FailureMessage != failureReason {
		if upload.FailureMessage == nil {
			t.Errorf("unexpected failure message. want='%s' have='%v'", failureReason, upload.FailureMessage)
		} else {
			t.Errorf("unexpected failure message. want='%s' have='%v'", failureReason, *upload.FailureMessage)
		}
	}
}

func TestAddUploadPart(t *testing.T) {
	if testing.Short() {
		t.Skip()
	}
	db := dbtesting.GetDB(t)
	store := testStore(db)

	insertUploads(t, db, Upload{ID: 1, State: "uploading"})

	for _, part := range []int{1, 5, 2, 3, 2, 2, 1, 6} {
		if err := store.AddUploadPart(context.Background(), 1, part); err != nil {
			t.Fatalf("unexpected error adding upload part: %s", err)
		}
	}
	if upload, exists, err := store.GetUploadByID(context.Background(), 1); err != nil {
		t.Fatalf("unexpected error getting upload: %s", err)
	} else if !exists {
		t.Fatal("expected record to exist")
	} else {
		sort.Ints(upload.UploadedParts)
		if diff := cmp.Diff([]int{1, 2, 3, 5, 6}, upload.UploadedParts); diff != "" {
			t.Errorf("unexpected upload parts (-want +got):\n%s", diff)
		}
	}
}

func TestDeleteUploadByID(t *testing.T) {
	if testing.Short() {
		t.Skip()
	}
	db := dbtesting.GetDB(t)
	store := testStore(db)

	insertUploads(t, db,
		Upload{ID: 1, RepositoryID: 50},
	)

	if found, err := store.DeleteUploadByID(context.Background(), 1); err != nil {
		t.Fatalf("unexpected error deleting upload: %s", err)
	} else if !found {
		t.Fatalf("expected record to exist")
	}

	// Ensure record was deleted
	if states, err := getUploadStates(db, 1); err != nil {
		t.Fatalf("unexpected error getting states: %s", err)
	} else if diff := cmp.Diff(map[int]string{1: "deleting"}, states); diff != "" {
		t.Errorf("unexpected dump (-want +got):\n%s", diff)
	}

	repositoryIDs, err := store.DirtyRepositories(context.Background())
	if err != nil {
		t.Fatalf("unexpected error listing dirty repositories: %s", err)
	}

	var keys []int
	for repositoryID := range repositoryIDs {
		keys = append(keys, repositoryID)
	}
	sort.Ints(keys)

	if len(keys) != 1 || keys[0] != 50 {
		t.Errorf("expected repository to be marked dirty")
	}
}

func TestDeleteUploadByIDNotCompleted(t *testing.T) {
	if testing.Short() {
		t.Skip()
	}
	db := dbtesting.GetDB(t)
	store := testStore(db)

	insertUploads(t, db,
		Upload{ID: 1, RepositoryID: 50, State: "uploading"},
	)

	if found, err := store.DeleteUploadByID(context.Background(), 1); err != nil {
		t.Fatalf("unexpected error deleting upload: %s", err)
	} else if !found {
		t.Fatalf("expected record to exist")
	}

	// Ensure record was deleted
	if states, err := getUploadStates(db, 1); err != nil {
		t.Fatalf("unexpected error getting states: %s", err)
	} else if diff := cmp.Diff(map[int]string{1: "deleted"}, states); diff != "" {
		t.Errorf("unexpected dump (-want +got):\n%s", diff)
	}

	repositoryIDs, err := store.DirtyRepositories(context.Background())
	if err != nil {
		t.Fatalf("unexpected error listing dirty repositories: %s", err)
	}

	var keys []int
	for repositoryID := range repositoryIDs {
		keys = append(keys, repositoryID)
	}
	sort.Ints(keys)

	if len(keys) != 1 || keys[0] != 50 {
		t.Errorf("expected repository to be marked dirty")
	}
}

func TestDeleteUploadByIDMissingRow(t *testing.T) {
	if testing.Short() {
		t.Skip()
	}
	db := dbtesting.GetDB(t)
	store := testStore(db)

	if found, err := store.DeleteUploadByID(context.Background(), 1); err != nil {
		t.Fatalf("unexpected error deleting upload: %s", err)
	} else if found {
		t.Fatalf("unexpected record")
	}
}

func TestDeleteUploadsWithoutRepository(t *testing.T) {
	if testing.Short() {
		t.Skip()
	}
	db := dbtesting.GetDB(t)
	store := testStore(db)

	var uploads []Upload
	for i := 0; i < 25; i++ {
		for j := 0; j < 10+i; j++ {
			uploads = append(uploads, Upload{ID: len(uploads) + 1, RepositoryID: 50 + i})
		}
	}
	insertUploads(t, db, uploads...)

	t1 := time.Unix(1587396557, 0).UTC()
	t2 := t1.Add(-DeletedRepositoryGracePeriod + time.Minute)
	t3 := t1.Add(-DeletedRepositoryGracePeriod - time.Minute)

	deletions := map[int]time.Time{
		52: t2, 54: t2, 56: t2, // deleted too recently
		61: t3, 63: t3, 65: t3, // deleted
	}

	for repositoryID, deletedAt := range deletions {
		query := sqlf.Sprintf(`UPDATE repo SET deleted_at=%s WHERE id=%s`, deletedAt, repositoryID)

		if _, err := db.Query(query.Query(sqlf.PostgresBindVar), query.Args()...); err != nil {
			t.Fatalf("Failed to update repository: %s", err)
		}
	}

	deletedCounts, err := store.DeleteUploadsWithoutRepository(context.Background(), t1)
	if err != nil {
		t.Fatalf("unexpected error deleting uploads: %s", err)
	}

	expected := map[int]int{
		61: 21,
		63: 23,
		65: 25,
	}
	if diff := cmp.Diff(expected, deletedCounts); diff != "" {
		t.Errorf("unexpected deletedCounts (-want +got):\n%s", diff)
	}

	var uploadIDs []int
	for i := range uploads {
		uploadIDs = append(uploadIDs, i+1)
	}

	// Ensure records were deleted
	if states, err := getUploadStates(db, uploadIDs...); err != nil {
		t.Fatalf("unexpected error getting states: %s", err)
	} else {
		deletedStates := 0
		for _, state := range states {
			if state == "deleted" {
				deletedStates++
			}
		}

		expected := 0
		for _, deletedCount := range deletedCounts {
			expected += deletedCount
		}

		if deletedStates != expected {
			t.Errorf("unexpected number of deleted records. want=%d have=%d", expected, deletedStates)
		}
	}
}

func TestHardDeleteUploadByID(t *testing.T) {
	if testing.Short() {
		t.Skip()
	}
	db := dbtesting.GetDB(t)
	store := testStore(db)

	insertUploads(t, db,
		Upload{ID: 51, State: "completed"},
		Upload{ID: 52, State: "completed"},
		Upload{ID: 53, State: "completed"},
		Upload{ID: 54, State: "completed"},
	)
	insertPackages(t, store, []shared.Package{
		{DumpID: 52, Scheme: "test", Name: "p1", Version: "1.2.3"},
		{DumpID: 53, Scheme: "test", Name: "p2", Version: "1.2.3"},
	})
	insertPackageReferences(t, store, []shared.PackageReference{
		{Package: shared.Package{DumpID: 51, Scheme: "test", Name: "p1", Version: "1.2.3"}},
		{Package: shared.Package{DumpID: 51, Scheme: "test", Name: "p2", Version: "1.2.3"}},
		{Package: shared.Package{DumpID: 54, Scheme: "test", Name: "p1", Version: "1.2.3"}},
		{Package: shared.Package{DumpID: 54, Scheme: "test", Name: "p2", Version: "1.2.3"}},
	})

	if err := store.UpdateNumReferences(context.Background(), []int{51, 52, 53, 54}); err != nil {
		t.Fatalf("unexpected error updating num references: %s", err)
	}

	if err := store.HardDeleteUploadByID(context.Background(), 51); err != nil {
		t.Fatalf("unexpected error deleting upload: %s", err)
	}

	numReferencesByID, err := scanIntPairs(store.Query(context.Background(), sqlf.Sprintf(`SELECT id, num_references FROM lsif_uploads`)))
	if err != nil {
		t.Fatalf("unexpected error querying num_references: %s", err)
	}

	expectedNumReferencesByID := map[int]int{
		// 51 was deleted
		52: 1,
		53: 1,
		54: 0,
	}
	if diff := cmp.Diff(expectedNumReferencesByID, numReferencesByID); diff != "" {
		t.Errorf("unexpected reference count (-want +got):\n%s", diff)
	}
}

func TestSelectRepositoriesForIndexScan(t *testing.T) {
	if testing.Short() {
		t.Skip()
	}
	db := dbtesting.GetDB(t)
	store := testStore(db)

	now := timeutil.Now()
	insertRepo(t, db, 50, "r0")
	insertRepo(t, db, 51, "r1")
	insertRepo(t, db, 52, "r2")
	insertRepo(t, db, 53, "r3")

<<<<<<< HEAD
=======
	// Make visible to repo culling query
	addToSearchContext(t, db, 50)
	addToSearchContext(t, db, 51)
	addToSearchContext(t, db, 52)
	addToSearchContext(t, db, 53)

>>>>>>> acc999a4
	// Can return nulls
	if repositories, err := store.selectRepositoriesForIndexScan(context.Background(), time.Hour, 2, now); err != nil {
		t.Fatalf("unexpected error fetching repositories for index scan: %s", err)
	} else if diff := cmp.Diff([]int{50, 51}, repositories); diff != "" {
		t.Fatalf("unexpected repository list (-want +got):\n%s", diff)
	}

	// 20 minutes later, first two repositories are still on cooldown
	if repositories, err := store.selectRepositoriesForIndexScan(context.Background(), time.Hour, 100, now.Add(time.Minute*20)); err != nil {
		t.Fatalf("unexpected error fetching repositories for index scan: %s", err)
	} else if diff := cmp.Diff([]int{52, 53}, repositories); diff != "" {
		t.Fatalf("unexpected repository list (-want +got):\n%s", diff)
	}

	// 30 minutes later, all repositories are still on cooldown
	if repositories, err := store.selectRepositoriesForIndexScan(context.Background(), time.Hour, 100, now.Add(time.Minute*30)); err != nil {
		t.Fatalf("unexpected error fetching repositories for index scan: %s", err)
	} else if diff := cmp.Diff([]int(nil), repositories); diff != "" {
		t.Fatalf("unexpected repository list (-want +got):\n%s", diff)
	}

	// 90 minutes later, all repositories are visible
	if repositories, err := store.selectRepositoriesForIndexScan(context.Background(), time.Hour, 100, now.Add(time.Minute*90)); err != nil {
		t.Fatalf("unexpected error fetching repositories for index scan: %s", err)
	} else if diff := cmp.Diff([]int{50, 51, 52, 53}, repositories); diff != "" {
		t.Fatalf("unexpected repository list (-want +got):\n%s", diff)
	}

<<<<<<< HEAD
	// Make newly visible repository
	insertRepo(t, db, 54, "r4")

	// 95 minutes later, only new repository is visible
	if repositoryIDs, err := store.selectRepositoriesForIndexScan(context.Background(), time.Hour, 100, now.Add(time.Minute*95)); err != nil {
		t.Fatalf("unexpected error fetching repositories for index scan: %s", err)
=======
	// Make new invisible repository
	insertRepo(t, db, 54, "r4")

	// 95 minutes later, new repository is not yet visible
	if repositoryIDs, err := store.selectRepositoriesForIndexScan(context.Background(), time.Hour, 100, now.Add(time.Minute*95)); err != nil {
		t.Fatalf("unexpected error fetching repositories for index scan: %s", err)
	} else if diff := cmp.Diff([]int(nil), repositoryIDs); diff != "" {
		t.Fatalf("unexpected repository list (-want +got):\n%s", diff)
	}

	// Make new repository visible
	addToSearchContext(t, db, 54)

	// 100 minutes later, only new repository is visible
	if repositoryIDs, err := store.selectRepositoriesForIndexScan(context.Background(), time.Hour, 100, now.Add(time.Minute*100)); err != nil {
		t.Fatalf("unexpected error fetching repositories for index scan: %s", err)
>>>>>>> acc999a4
	} else if diff := cmp.Diff([]int{54}, repositoryIDs); diff != "" {
		t.Fatalf("unexpected repository list (-want +got):\n%s", diff)
	}
}

func TestSelectRepositoriesForRetentionScan(t *testing.T) {
	if testing.Short() {
		t.Skip()
	}
	db := dbtesting.GetDB(t)
	store := testStore(db)

	insertUploads(t, db,
		Upload{ID: 1, RepositoryID: 50, State: "completed"},
		Upload{ID: 2, RepositoryID: 51, State: "completed"},
		Upload{ID: 3, RepositoryID: 52, State: "completed"},
		Upload{ID: 4, RepositoryID: 53, State: "completed"},
		Upload{ID: 5, RepositoryID: 54, State: "errored"},
		Upload{ID: 6, RepositoryID: 54, State: "deleted"},
	)

	now := timeutil.Now()

	for _, repositoryID := range []int{50, 51, 52, 53, 54} {
		// Only call this to insert a record into the lsif_dirty_repositories table
		if err := store.MarkRepositoryAsDirty(context.Background(), repositoryID); err != nil {
			t.Fatalf("unexpected error marking repository as dirty`: %s", err)
		}

		// Only call this to update the updated_at field in the lsif_dirty_repositories table
		if err := store.CalculateVisibleUploads(context.Background(), repositoryID, gitserver.ParseCommitGraph(nil), nil, time.Hour, time.Hour, 1, now); err != nil {
			t.Fatalf("unexpected error updating commit graph: %s", err)
		}
	}

	// Can return nulls
	if repositories, err := store.selectRepositoriesForRetentionScan(context.Background(), time.Hour, 2, now); err != nil {
		t.Fatalf("unexpected error fetching repositories for retention scan: %s", err)
	} else if diff := cmp.Diff([]int{50, 51}, repositories); diff != "" {
		t.Fatalf("unexpected repository list (-want +got):\n%s", diff)
	}

	// 20 minutes later, first two repositories are still on cooldown
	if repositories, err := store.selectRepositoriesForRetentionScan(context.Background(), time.Hour, 100, now.Add(time.Minute*20)); err != nil {
		t.Fatalf("unexpected error fetching repositories for retention scan: %s", err)
	} else if diff := cmp.Diff([]int{52, 53}, repositories); diff != "" {
		t.Fatalf("unexpected repository list (-want +got):\n%s", diff)
	}

	// 30 minutes later, all repositories are still on cooldown
	if repositories, err := store.selectRepositoriesForRetentionScan(context.Background(), time.Hour, 100, now.Add(time.Minute*30)); err != nil {
		t.Fatalf("unexpected error fetching repositories for retention scan: %s", err)
	} else if diff := cmp.Diff([]int(nil), repositories); diff != "" {
		t.Fatalf("unexpected repository list (-want +got):\n%s", diff)
	}

	// 90 minutes later, all repositories are visible
	if repositories, err := store.selectRepositoriesForRetentionScan(context.Background(), time.Hour, 100, now.Add(time.Minute*90)); err != nil {
		t.Fatalf("unexpected error fetching repositories for retention scan: %s", err)
	} else if diff := cmp.Diff([]int{50, 51, 52, 53}, repositories); diff != "" {
		t.Fatalf("unexpected repository list (-want +got):\n%s", diff)
	}

	// Make repository 5 newly visible
	if _, err := db.Exec(`UPDATE lsif_uploads SET state = 'completed' WHERE id = 5`); err != nil {
		t.Fatalf("unexpected error updating upload: %s", err)
	}

	// 95 minutes later, only new repository is visible
	if repositoryIDs, err := store.selectRepositoriesForRetentionScan(context.Background(), time.Hour, 100, now.Add(time.Minute*95)); err != nil {
		t.Fatalf("unexpected error fetching repositories for retention scan: %s", err)
	} else if diff := cmp.Diff([]int{54}, repositoryIDs); diff != "" {
		t.Fatalf("unexpected repository list (-want +got):\n%s", diff)
	}
}

func TestUpdateUploadRetention(t *testing.T) {
	if testing.Short() {
		t.Skip()
	}
	db := dbtesting.GetDB(t)
	store := testStore(db)

	insertUploads(t, db,
		Upload{ID: 1, State: "completed"},
		Upload{ID: 2, State: "completed"},
		Upload{ID: 3, State: "completed"},
		Upload{ID: 4, State: "completed"},
		Upload{ID: 5, State: "completed"},
	)

	now := timeutil.Now()

	if err := store.updateUploadRetention(context.Background(), []int{}, []int{2, 3, 4}, now); err != nil {
		t.Fatalf("unexpected error marking uploads as expired: %s", err)
	}

	count, _, err := basestore.ScanFirstInt(db.Query(`SELECT COUNT(*) FROM lsif_uploads WHERE expired`))
	if err != nil {
		t.Fatalf("unexpected error counting uploads: %s", err)
	}

	if count != 3 {
		t.Fatalf("unexpected count. want=%d have=%d", 3, count)
	}
}

func TestUpdateNumReferences(t *testing.T) {
	if testing.Short() {
		t.Skip()
	}
	db := dbtesting.GetDB(t)
	store := testStore(db)

	insertUploads(t, db,
		Upload{ID: 50, State: "completed"},
		Upload{ID: 51, State: "completed"},
		Upload{ID: 52, State: "completed"},
		Upload{ID: 53, State: "completed"},
		Upload{ID: 54, State: "completed"},
		Upload{ID: 55, State: "completed"},
		Upload{ID: 56, State: "completed"},
	)
	insertPackages(t, store, []shared.Package{
		{DumpID: 53, Scheme: "test", Name: "p1", Version: "1.2.3"},
		{DumpID: 54, Scheme: "test", Name: "p2", Version: "1.2.3"},
		{DumpID: 55, Scheme: "test", Name: "p3", Version: "1.2.3"},
		{DumpID: 56, Scheme: "test", Name: "p4", Version: "1.2.3"},
	})
	insertPackageReferences(t, store, []shared.PackageReference{
		{Package: shared.Package{DumpID: 51, Scheme: "test", Name: "p1", Version: "1.2.3"}},
		{Package: shared.Package{DumpID: 51, Scheme: "test", Name: "p2", Version: "1.2.3"}},
		{Package: shared.Package{DumpID: 51, Scheme: "test", Name: "p3", Version: "1.2.3"}},
		{Package: shared.Package{DumpID: 52, Scheme: "test", Name: "p1", Version: "1.2.3"}},
		{Package: shared.Package{DumpID: 52, Scheme: "test", Name: "p4", Version: "1.2.3"}},

		{Package: shared.Package{DumpID: 53, Scheme: "test", Name: "p4", Version: "1.2.3"}},
		{Package: shared.Package{DumpID: 54, Scheme: "test", Name: "p1", Version: "1.2.3"}},
		{Package: shared.Package{DumpID: 55, Scheme: "test", Name: "p1", Version: "1.2.3"}},
		{Package: shared.Package{DumpID: 56, Scheme: "test", Name: "p1", Version: "1.2.3"}},
	})

	if err := store.UpdateNumReferences(context.Background(), []int{50, 51, 52, 53, 54, 55, 56}); err != nil {
		t.Fatalf("unexpected error updating num references: %s", err)
	}

	numReferencesByID, err := scanIntPairs(store.Query(context.Background(), sqlf.Sprintf(`SELECT id, num_references FROM lsif_uploads`)))
	if err != nil {
		t.Fatalf("unexpected error querying num_references: %s", err)
	}

	expectedNumReferencesByID := map[int]int{
		50: 0,
		51: 0,
		52: 0,
		53: 5, // referenced by 51, 52, 54, 55, 56
		54: 1, // referenced by 52
		55: 1, // referenced by 51
		56: 2, // referenced by 52, 53
	}
	if diff := cmp.Diff(expectedNumReferencesByID, numReferencesByID); diff != "" {
		t.Errorf("unexpected reference count (-want +got):\n%s", diff)
	}
}

func TestUpdateDependencyNumReferences(t *testing.T) {
	if testing.Short() {
		t.Skip()
	}
	db := dbtesting.GetDB(t)
	store := testStore(db)

	insertUploads(t, db,
		Upload{ID: 50, State: "completed"}, // removed
		Upload{ID: 51, State: "completed"}, // removed
		Upload{ID: 52, State: "completed"}, // removed
		Upload{ID: 53, State: "completed"},
		Upload{ID: 54, State: "completed"},
		Upload{ID: 55, State: "completed"},
		Upload{ID: 56, State: "completed"},
	)
	insertPackages(t, store, []shared.Package{
		{DumpID: 53, Scheme: "test", Name: "p1", Version: "1.2.3"},
		{DumpID: 54, Scheme: "test", Name: "p2", Version: "1.2.3"},
		{DumpID: 55, Scheme: "test", Name: "p3", Version: "1.2.3"},
		{DumpID: 56, Scheme: "test", Name: "p4", Version: "1.2.3"},
	})
	insertPackageReferences(t, store, []shared.PackageReference{
		// References removed
		{Package: shared.Package{DumpID: 51, Scheme: "test", Name: "p1", Version: "1.2.3"}},
		{Package: shared.Package{DumpID: 51, Scheme: "test", Name: "p2", Version: "1.2.3"}},
		{Package: shared.Package{DumpID: 51, Scheme: "test", Name: "p3", Version: "1.2.3"}},
		{Package: shared.Package{DumpID: 52, Scheme: "test", Name: "p1", Version: "1.2.3"}},
		{Package: shared.Package{DumpID: 52, Scheme: "test", Name: "p4", Version: "1.2.3"}},

		// Remaining references
		{Package: shared.Package{DumpID: 53, Scheme: "test", Name: "p4", Version: "1.2.3"}},
		{Package: shared.Package{DumpID: 54, Scheme: "test", Name: "p1", Version: "1.2.3"}},
		{Package: shared.Package{DumpID: 55, Scheme: "test", Name: "p1", Version: "1.2.3"}},
		{Package: shared.Package{DumpID: 56, Scheme: "test", Name: "p1", Version: "1.2.3"}},
	})

	// Set correct initial counts
	if err := store.UpdateNumReferences(context.Background(), []int{50, 51, 52, 53, 54, 55, 56}); err != nil {
		t.Fatalf("unexpected error updating num references: %s", err)
	}

	// Remove ref counts from uploads 50, 51, and 52
	if err := store.UpdateDependencyNumReferences(context.Background(), []int{50, 51, 52}, true); err != nil {
		t.Fatalf("unexpected error updating num references: %s", err)
	}

	numReferencesByID, err := scanIntPairs(store.Query(context.Background(), sqlf.Sprintf(`SELECT id, num_references FROM lsif_uploads`)))
	if err != nil {
		t.Fatalf("unexpected error querying num_references: %s", err)
	}

	expectedNumReferencesByID := map[int]int{
		50: 0,
		51: 0,
		52: 0,
		53: 3, // referenced by 54, 55, 56 (reference from 51, 52 removed)
		54: 0, // referenced by nothing    (reference from 52 removed)
		55: 0, // referenced by nothing    (reference from 51 removed)
		56: 1, // referenced by 53         (reference from 52 removed)
	}
	if diff := cmp.Diff(expectedNumReferencesByID, numReferencesByID); diff != "" {
		t.Errorf("unexpected reference count (-want +got):\n%s", diff)
	}
}

func TestSoftDeleteExpiredUploads(t *testing.T) {
	if testing.Short() {
		t.Skip()
	}
	db := dbtesting.GetDB(t)
	store := testStore(db)

	insertUploads(t, db,
		Upload{ID: 50, State: "completed"},
		Upload{ID: 51, State: "completed"},
		Upload{ID: 52, State: "completed"},
		Upload{ID: 53, State: "completed"}, // referenced by 51, 52, 54, 55, 56
		Upload{ID: 54, State: "completed"}, // referenced by 52
		Upload{ID: 55, State: "completed"}, // referenced by 51
		Upload{ID: 56, State: "completed"}, // referenced by 52, 53
	)
	insertPackages(t, store, []shared.Package{
		{DumpID: 53, Scheme: "test", Name: "p1", Version: "1.2.3"},
		{DumpID: 54, Scheme: "test", Name: "p2", Version: "1.2.3"},
		{DumpID: 55, Scheme: "test", Name: "p3", Version: "1.2.3"},
		{DumpID: 56, Scheme: "test", Name: "p4", Version: "1.2.3"},
	})
	insertPackageReferences(t, store, []shared.PackageReference{
		// References removed
		{Package: shared.Package{DumpID: 51, Scheme: "test", Name: "p1", Version: "1.2.3"}},
		{Package: shared.Package{DumpID: 51, Scheme: "test", Name: "p2", Version: "1.2.3"}},
		{Package: shared.Package{DumpID: 51, Scheme: "test", Name: "p3", Version: "1.2.3"}},
		{Package: shared.Package{DumpID: 52, Scheme: "test", Name: "p1", Version: "1.2.3"}},
		{Package: shared.Package{DumpID: 52, Scheme: "test", Name: "p4", Version: "1.2.3"}},

		// Remaining references
		{Package: shared.Package{DumpID: 53, Scheme: "test", Name: "p4", Version: "1.2.3"}},
		{Package: shared.Package{DumpID: 54, Scheme: "test", Name: "p1", Version: "1.2.3"}},
		{Package: shared.Package{DumpID: 55, Scheme: "test", Name: "p1", Version: "1.2.3"}},
		{Package: shared.Package{DumpID: 56, Scheme: "test", Name: "p1", Version: "1.2.3"}},
	})

	if err := store.UpdateUploadRetention(context.Background(), []int{}, []int{51, 52, 53, 54}); err != nil {
		t.Fatalf("unexpected error marking uploads as expired: %s", err)
	}

	if err := store.UpdateNumReferences(context.Background(), []int{50, 51, 52, 53, 54, 55, 56}); err != nil {
		t.Fatalf("unexpected error updating num references: %s", err)
	}

	if count, err := store.SoftDeleteExpiredUploads(context.Background()); err != nil {
		t.Fatalf("unexpected error soft deleting uploads: %s", err)
	} else if count != 2 {
		t.Fatalf("unexpected number of uploads deleted: want=%d have=%d", 2, count)
	}

	// Ensure records were deleted
	expectedStates := map[int]string{
		50: "completed",
		51: "deleting",
		52: "deleting",
		53: "completed",
		54: "completed",
		55: "completed",
		56: "completed",
	}
	if states, err := getUploadStates(db, 50, 51, 52, 53, 54, 55, 56); err != nil {
		t.Fatalf("unexpected error getting states: %s", err)
	} else if diff := cmp.Diff(expectedStates, states); diff != "" {
		t.Errorf("unexpected upload states (-want +got):\n%s", diff)
	}

	// Ensure repository was marked as dirty
	repositoryIDs, err := store.DirtyRepositories(context.Background())
	if err != nil {
		t.Fatalf("unexpected error listing dirty repositories: %s", err)
	}

	var keys []int
	for repositoryID := range repositoryIDs {
		keys = append(keys, repositoryID)
	}
	sort.Ints(keys)

	if len(keys) != 1 || keys[0] != 50 {
		t.Errorf("expected repository to be marked dirty")
	}
}

func TestGetOldestCommitDate(t *testing.T) {
	if testing.Short() {
		t.Skip()
	}
	db := dbtesting.GetDB(t)
	store := testStore(db)

	t1 := time.Unix(1587396557, 0).UTC()
	t2 := t1.Add(time.Minute)
	t3 := t1.Add(time.Minute * 4)
	t4 := t1.Add(time.Minute * 6)

	insertUploads(t, db,
		Upload{ID: 1, State: "completed"},
		Upload{ID: 2, State: "completed"},
		Upload{ID: 3, State: "completed"},
		Upload{ID: 4, State: "errored"},
		Upload{ID: 5, State: "completed"},
		Upload{ID: 6, State: "completed", RepositoryID: 51},
		Upload{ID: 7, State: "completed", RepositoryID: 51},
		Upload{ID: 8, State: "completed", RepositoryID: 51},
	)

	if _, err := db.Exec("UPDATE lsif_uploads SET committed_at = '-infinity' WHERE id = 3"); err != nil {
		t.Fatalf("unexpected error updating commit date %s", err)
	}

	for uploadID, commitDate := range map[int]time.Time{
		1: t3,
		2: t4,
		4: t1,
		6: t2,
	} {
		if err := store.UpdateCommitedAt(context.Background(), uploadID, commitDate); err != nil {
			t.Fatalf("unexpected error updating commit date %s", err)
		}
	}

	if commitDate, ok, err := store.GetOldestCommitDate(context.Background(), 50); err != nil {
		t.Fatalf("unexpected error getting oldest commit date: %s", err)
	} else if !ok {
		t.Fatalf("expected commit date for repository")
	} else if !commitDate.Equal(t3) {
		t.Fatalf("unexpected commit date. want=%s have=%s", t3, commitDate)
	}

	if commitDate, ok, err := store.GetOldestCommitDate(context.Background(), 51); err != nil {
		t.Fatalf("unexpected error getting oldest commit date: %s", err)
	} else if !ok {
		t.Fatalf("expected commit date for repository")
	} else if !commitDate.Equal(t2) {
		t.Fatalf("unexpected commit date. want=%s have=%s", t2, commitDate)
	}

	if _, ok, err := store.GetOldestCommitDate(context.Background(), 52); err != nil {
		t.Fatalf("unexpected error getting oldest commit date: %s", err)
	} else if ok {
		t.Fatalf("unexpected commit date for repository")
	}
}

func TestUpdateCommitedAt(t *testing.T) {
	if testing.Short() {
		t.Skip()
	}
	db := dbtesting.GetDB(t)
	store := testStore(db)

	t1 := time.Unix(1587396557, 0).UTC()
	t2 := t1.Add(time.Minute)
	t3 := t1.Add(time.Minute * 4)
	t4 := t1.Add(time.Minute * 6)

	insertUploads(t, db,
		Upload{ID: 1, State: "completed"},
		Upload{ID: 2, State: "completed"},
		Upload{ID: 3, State: "completed"},
		Upload{ID: 4, State: "completed"},
		Upload{ID: 5, State: "completed"},
		Upload{ID: 6, State: "completed"},
		Upload{ID: 7, State: "completed"},
		Upload{ID: 8, State: "completed"},
	)

	for uploadID, commitDate := range map[int]time.Time{
		1: t3,
		2: t4,
		4: t1,
		6: t2,
	} {
		if err := store.UpdateCommitedAt(context.Background(), uploadID, commitDate); err != nil {
			t.Fatalf("unexpected error updating commit date %s", err)
		}
	}

	commitDates, err := basestore.ScanTimes(db.Query("SELECT committed_at FROM lsif_uploads WHERE id IN (1, 2, 4, 6) ORDER BY id"))
	if err != nil {
		t.Fatalf("unexpected error querying commit dates: %s", err)
	}
	if diff := cmp.Diff([]time.Time{t3, t4, t1, t2}, commitDates); diff != "" {
		t.Errorf("unexpected commit dates(-want +got):\n%s", diff)
	}
}<|MERGE_RESOLUTION|>--- conflicted
+++ resolved
@@ -916,15 +916,12 @@
 	insertRepo(t, db, 52, "r2")
 	insertRepo(t, db, 53, "r3")
 
-<<<<<<< HEAD
-=======
 	// Make visible to repo culling query
 	addToSearchContext(t, db, 50)
 	addToSearchContext(t, db, 51)
 	addToSearchContext(t, db, 52)
 	addToSearchContext(t, db, 53)
 
->>>>>>> acc999a4
 	// Can return nulls
 	if repositories, err := store.selectRepositoriesForIndexScan(context.Background(), time.Hour, 2, now); err != nil {
 		t.Fatalf("unexpected error fetching repositories for index scan: %s", err)
@@ -953,14 +950,6 @@
 		t.Fatalf("unexpected repository list (-want +got):\n%s", diff)
 	}
 
-<<<<<<< HEAD
-	// Make newly visible repository
-	insertRepo(t, db, 54, "r4")
-
-	// 95 minutes later, only new repository is visible
-	if repositoryIDs, err := store.selectRepositoriesForIndexScan(context.Background(), time.Hour, 100, now.Add(time.Minute*95)); err != nil {
-		t.Fatalf("unexpected error fetching repositories for index scan: %s", err)
-=======
 	// Make new invisible repository
 	insertRepo(t, db, 54, "r4")
 
@@ -977,7 +966,6 @@
 	// 100 minutes later, only new repository is visible
 	if repositoryIDs, err := store.selectRepositoriesForIndexScan(context.Background(), time.Hour, 100, now.Add(time.Minute*100)); err != nil {
 		t.Fatalf("unexpected error fetching repositories for index scan: %s", err)
->>>>>>> acc999a4
 	} else if diff := cmp.Diff([]int{54}, repositoryIDs); diff != "" {
 		t.Fatalf("unexpected repository list (-want +got):\n%s", diff)
 	}
